<!--
SPDX-FileCopyrightText: 2017-2020 Free Software Foundation Europe e.V.

SPDX-License-Identifier: CC-BY-SA-4.0
-->

# Change log

This change log follows the [Keep a
Changelog](http://keepachangelog.com/) spec. Every release contains the
following sections:

-   `Added` for new features.
-   `Changed` for changes in existing functionality.
-   `Deprecated` for soon-to-be removed features.
-   `Removed` for now removed features.
-   `Fixed` for any bug fixes.
-   `Security` in case of vulnerabilities.

The versions follow [semantic versioning](https://semver.org).

<!--
## Unreleased - YYYY-MM-DD

### Added

### Changed

### Deprecated

### Removed

### Fixed

### Security
-->

<<<<<<< HEAD
## Unreleased - YYYY-MM-DD

### Added

- There can now be a tab as whitespace after `SPDX-License-Identifier` and
  `SPDX-FileCopyrightText`.

=======
## 0.8.1 - 2020-01-20

### Added

>>>>>>> 8e975eb3
- Support Jinja (Jinja2) comment style.

- Support all multi-line comment endings when parsing for SPDX information.

<<<<<<< HEAD
### Changed

### Deprecated

### Removed

### Fixed

- Fixed a bug with `addheader --explicit-license` that would result in
  `file.license.license` if `file.license` already existed.

- No longer remove newlines at the end of files when using `addheader`.

### Security
=======
### Fixed

- Improvements to German translation by Thomas Doczkal.

- No longer remove newlines at the end of files when using `addheader`.

- There can now be a tab as whitespace after `SPDX-License-Identifier` and
  `SPDX-FileCopyrightText`.
>>>>>>> 8e975eb3

## 0.8.0 - 2020-01-20

### Added

- Implemented `--root` argument to specify the root of the project without
  heuristics.

- The linter will complain about licenses without file extensions.

- Deprecated licenses are now recognised. `lint` will complain about deprecated
  licenses.

- ProjectReport generation (`lint`, `spdx`) now uses Python multiprocessing,
  more commonly called multi-threading outside of Python. This has a significant
  speedup of approximately 300% in testing. Because of overhead, performance
  increase is not exactly linear.

- For setups where multiprocessing is unsupported or unwanted,
  `--no-multiprocessing` is added as flag.

- `addheader` now recognises many more extensions. Too many to list here.

- `addheader` now also recognises full filenames such as `Makefile` and
  `.gitignore`.

- Added BibTex comment style.

- Updated translations:

  + Dutch (André Ockers, Carmen Bianca Bakker)
  + French (OliBug, Vincent Lequertier)
  + Galician (pd)
  + German (Max Mehl)
  + Esperanto (Carmen Bianca Bakker)
  + Portuguese (José Vieira)
  + Spanish (Roberto Bauglir)
  + Turkish (T. E. Kalayci)

### Changed

- The linter output has been very slightly re-ordered to be more internally
  consistent.

- `reuse --version` now prints a version with a Git hash on development
  versions. Towards that end, the tool now depends on `setuptools-scm` during
  setup. It is not a runtime dependency.

### Removed

- `lint` no longer accepts path arguments. Where previously one could do `reuse
  lint SUBDIRECTORY`, this is no longer possible. When linting, you must always
  lint the entire project. To change the project's root, use `--root`.

- `FileReportInfo` has been removed. `FileReport` is used instead.

### Fixed

- A license that does not have a file extension, but whose full name is a valid
  SPDX License Identifier, is now correctly identified as such. The linter will
  complain about them, however.

- If the linter detects a license as being a bad license, that license can now
  also be detected as being missing.

- Performance of `project.all_files()` has been improved by quite a lot.

- Files with CRLF line endings are now better supported.

## 0.7.0 - 2019-11-28

### Changed

- The program's package name on PyPI has been changed from `fsfe-reuse` to
  `reuse`. `fsfe-reuse==1.0.0` has been created as an alias that depends on
  `reuse`. `fsfe-reuse` will not receive any more updates, but will still host
  the old versions.

- For users of `fsfe-reuse`, this means:

  + If you depend on `fsfe-reuse` or `fsfe-reuse>=0.X.Y` in your
    requirements.txt, you will get the latest version of `reuse` when you
    install `fsfe-reuse`. You may like to change the name to `reuse` explicitly,
    but this is not strictly necessary.

  + If you depend on `fsfe-reuse==0.X.Y`, then you will keep getting that
    version. When you bump the version you depend on, you will need to change
    the name to `reuse`.

  + If you depend on `fsfe-reuse>=0.X.Y<1.0.0`, then 0.6.0 will be the latest
    version you receive. In order to get a later version, you will need to
    change the name to `reuse`.

## 0.6.0 - 2019-11-19

### Added

- `--include-submodules` is added to also include submodules when linting et
  cetera.

- `addheader` now also recognises the following extensions:

  + .kt
  + .xml
  + .yaml
  + .yml

### Changed

- Made the workaround for `MachineReadableFormatError` introduced in 0.5.2 more
  generic.

- Improved shebang detection in `addheader`.

- For `addheader`, the SPDX comment block now need not be the first thing in the
  file. It will find the SPDX comment block and deal with it in-place.

- Git submodules are now ignored by default.

- `addheader --explicit-license` now no longer breaks on unsupported filetypes.

## 0.5.2 - 2019-10-27

### Added

- `python3 -m reuse` now works.

### Changed

- Updated license list to 3.6-2-g2a14810.

### Fixed

- Performance of `reuse lint` improved by at least a factor of 2. It no longer
  does any checksums on files behind the scenes.

- Also handle `MachineReadableFormatError` when parsing DEP5 files. Tries to
  import that error. If the import is unsuccessful, it is handled.

## 0.5.1 - 2019-10-24 [YANKED]

This release was replaced by 0.5.2 due to importing
`MachineReadableFormatError`, which is not a backwards-compatible change.

## 0.5.0 - 2019-08-29

### Added

- TeX and ML comment styles added.

- Added `--year` and `--exclude-year` to `reuse addheader`.

- Added `--template` to `reuse addheader`.

- Added `--explicit-license` to `reuse addheader`.

- `binaryornot` added as new dependency.

- Greatly improved the usage documentation.

### Changed

- `reuse addheader` now automatically adds the current year to the copyright
  notice.

- `reuse addheader` preserves the original header below the new header if it did
  not contain any SPDX information.

- `reuse addheader` now correctly handles `.license` files.

- Bad licenses are no longer resolved to LicenseRef-Unknown<n>. They are instead
  resolved to the stem of the path. This reduces the magic in the code base.

- `.gitkeep` files are now ignored by the tool.

- Changed Lisp's comment character from ';;' to ';'.

## 0.4.1 - 2019-08-07

### Added

- `--all` argument help to `reuse download`, which downloads all detected
  missing licenses.

### Fixed

- When using `reuse addheader` on a file that contains a shebang, the shebang is
  preserved.

- Copyright lines in `reuse spdx` are now sorted.

- Some publicly visible TODOs were patched away.

## 0.4.0 - 2019-08-07

This release is a major overhaul and refactoring of the tool. Its
primary focus is improved usability and speed, as well as adhering to version
3.0 of the REUSE Specification.

### Added

- `reuse addheader` has been added as a way to automatically add copyright
  statements and license identifiers to the headers of files. It is currently
  not complete.

- `reuse init` has been added as a way to initialise a REUSE project. Its
  functionality is currently scarce, but should improve in the future.

### Changed

- `reuse lint` now provides a helpful summary instead of merely spitting out
  non-compliant files.

- `reuse compile` is now `reuse spdx`.

- In addition to `Copyright` and `©`, copyright lines can be marked with the tag
  `SPDX-FileCopyrightText:`. This is the new recommended default.

- Project no longer depends on pygit2.

- The list of SPDX licenses has been updated.

- `Valid-License-Identifier` is no longer used, and licenses and exceptions can
  now only live inside of the LICENSES/ directory.

### Removed

- Removed `--ignore-debian`.

- Removed `--spdx-mandatory`, `--copyright-mandatory`, `--ignore-missing`
  arguments from `reuse lint`.

- Remove `reuse license`.

- GPL-3.0 and GPL-3.0+ (and all other similar GPL licenses) are no longer
  detected as SPDX identifiers. Use GPL-3.0-only and GPL-3.0-or-later instead.

### Fixed

- Scanning a Git directory is a lot faster now.

- Scanning binary files is a lot faster now.

## 0.3.4 - 2019-04-15

This release should be a short-lived one. A new (slightly
backwards-incompatible) version is in the works.

### Added

-   Copyrights can now start with `©` in addition to `Copyright`. The
    former is now recommended, but they are functionally similar.

### Changed

-   The source code of reuse is now formatted with black.
-   The repository has been moved from
    <https://git.fsfe.org/reuse/reuse> to
    <https://gitlab.com/reuse/reuse>.

## 0.3.3 - 2018-07-15

### Fixed

-   Any files with the suffix `.spdx` are no longer considered licenses.

## 0.3.2 - 2018-07-15

### Fixed

-   The documentation now builds under Python 3.7.

## 0.3.1 - 2018-07-14

### Fixed

-   When using reuse from a child directory using pygit2, correctly find
    the root.

## 0.3.0 - 2018-05-16

### Changed

-   The output of `reuse compile` is now deterministic. The files,
    copyright lines and SPDX expressions are sorted alphabetically.

### Fixed

-   When a GPL license could not be found, the correct `-only` or
    `-or-later` extension is now used in the warning message, rather
    than a bare `GPL-3.0`.
-   If you have a license listed as
    `SPDX-Valid-License: GPL-3.0-or-later`, this now correctly matches
    corresponding SPDX identifiers. Still it is recommended to use
    `SPDX-Valid-License: GPL-3.0` instead.

## 0.2.0 - 2018-04-17

### Added

-   Internationalisation support added. Initial support for:
    -   English.
    -   Dutch.
    -   Esperanto.
    -   Spanish.

### Fixed

-   The license list of SPDX 3.0 has deprecated `GPL-3.0` and `GPL-3.0+`
    et al in favour of `GPL-3.0-only` and `GPL-3.0-or-later`. The
    program has been amended to accommodate sufficiently for those
    licenses.

### Changed

-   `Project.reuse_info_of` now extracts, combines and returns
    information both from the file itself and from debian/copyright.
-   `ReuseInfo` now holds sets instead of lists.
    -   As a result of this, `ReuseInfo` will not hold duplicates of
        copyright lines or SPDX expressions.
-   click removed as dependency. Good old argparse from the library is
    used instead.

## 0.1.1 - 2017-12-14

### Changed

-   The `reuse --help` text has been tidied up a little bit.

### Fixed

-   Release date in change log fixed.
-   The PyPI homepage now gets reStructuredText instead of Markdown.

## 0.1.0 - 2017-12-14

### Added

-   Successfully parse old-style C and HTML comments now.
-   Added `reuse compile`, which creates an SPDX bill of materials.
-   Added `--ignore-missing` to `reuse lint`.
-   Allow to specify multiple paths to `reuse lint`.
-   `chardet` added as dependency.
-   `pygit2` added as soft dependency. reuse remains usable without it,
    but the performance with `pygit2` is significantly better. Because
    `pygit2` has a non-Python dependency (`libgit2`), it must be
    installed independently by the user. In the future, when reuse is
    packaged natively, this will not be an issue.

### Changed

-   Updated to version 2.0 of the REUSE recommendations. The
    most important change is that `License-Filename` is no longer used.
    Instead, the filename is deducted from `SPDX-License-Identifier`.
    This change is **NOT** backwards compatible.
-   The conditions for linting have changed. A file is now non-compliant
    when:
    -   The license associated with the file could not be found.
    -   There is no SPDX expression associated with the file.
    -   There is no copyright notice associated with the file.
-   Only read the first 4 KiB (by default) from code files rather than
    the entire file when searching for SPDX tags. This speeds up the
    tool a bit.
-   `Project.reuse_info_of` no longer raises an exception. Instead, it
    returns an empty `ReuseInfo` object when no reuse information is
    found.
-   Logging is a lot prettier now. Only output entries from the `reuse`
    module.

### Fixed

-   `reuse --ignore-debian compile` now works as expected.
-   The tool no longer breaks when reading a file that has a non-UTF-8
    encoding. Instead, `chardet` is used to detect the encoding before
    reading the file. If a file still has errors during decoding, those
    errors are silently ignored and replaced.

## 0.0.4 - 2017-11-06

### Fixed

-   Removed dependency on `os.PathLike` so that Python 3.5 is actually
    supported

## 0.0.3 - 2017-11-06

### Fixed

-   Fixed the link to PyPI in the README.

## 0.0.2 - 2017-11-03

This is a very early development release aimed at distributing the
program as soon as possible. Because this is the first release, the
changelog is a little empty beyond "created the program".

The program can do roughly the following:

-   Detect the license of a given file through one of three methods (in
    order of precedence):
    -   Information embedded in the .license file.
    -   Information embedded in its header.
    -   Information from the global debian/copyright file.
-   Find and report all files in a project tree of which the license
    could not be found.
-   Ignore files ignored by Git.
-   Do some logging into STDERR.<|MERGE_RESOLUTION|>--- conflicted
+++ resolved
@@ -35,49 +35,39 @@
 ### Security
 -->
 
-<<<<<<< HEAD
 ## Unreleased - YYYY-MM-DD
 
 ### Added
+
+### Changed
+
+### Deprecated
+
+### Removed
+
+### Fixed
+
+- Fixed a bug with `addheader --explicit-license` that would result in
+  `file.license.license` if `file.license` already existed.
+
+### Security
+
+## 0.8.1 - 2020-02-22
+
+### Added
+
+- Support Jinja (Jinja2) comment style.
+
+- Support all multi-line comment endings when parsing for SPDX information.
+
+### Fixed
+
+- Improvements to German translation by Thomas Doczkal.
+
+- No longer remove newlines at the end of files when using `addheader`.
 
 - There can now be a tab as whitespace after `SPDX-License-Identifier` and
   `SPDX-FileCopyrightText`.
-
-=======
-## 0.8.1 - 2020-01-20
-
-### Added
-
->>>>>>> 8e975eb3
-- Support Jinja (Jinja2) comment style.
-
-- Support all multi-line comment endings when parsing for SPDX information.
-
-<<<<<<< HEAD
-### Changed
-
-### Deprecated
-
-### Removed
-
-### Fixed
-
-- Fixed a bug with `addheader --explicit-license` that would result in
-  `file.license.license` if `file.license` already existed.
-
-- No longer remove newlines at the end of files when using `addheader`.
-
-### Security
-=======
-### Fixed
-
-- Improvements to German translation by Thomas Doczkal.
-
-- No longer remove newlines at the end of files when using `addheader`.
-
-- There can now be a tab as whitespace after `SPDX-License-Identifier` and
-  `SPDX-FileCopyrightText`.
->>>>>>> 8e975eb3
 
 ## 0.8.0 - 2020-01-20
 
