<!--
SPDX-FileCopyrightText: 2017 Free Software Foundation Europe e.V. <https://fsfe.org>
SPDX-FileCopyrightText: © 2020 Liferay, Inc. <https://liferay.com>

SPDX-License-Identifier: CC-BY-SA-4.0
-->

# Change log

This change log follows the [Keep a Changelog](http://keepachangelog.com/) spec.
Every release contains the following sections:

- `Added` for new features.
- `Changed` for changes in existing functionality.
- `Deprecated` for soon-to-be removed features.
- `Removed` for now removed features.
- `Fixed` for any bug fixes.
- `Security` in case of vulnerabilities.

The versions follow [semantic versioning](https://semver.org).

<!--
## Unreleased - YYYY-MM-DD

### Added

### Changed

### Deprecated

### Removed

### Fixed

### Security
-->

## Unreleased - YYYY-MM-DD

### Added

- Recommendations for installation/run methods: package managers and pipx (#457)
- Docker images for AArch64 (#478)

- More file types are recognised:

<<<<<<< HEAD
=======
  - sbt build files (`.sbt`)

- Added `--skip-existing` flag to `addheader` in order to skip files that
  already contain SPDX information. This may be useful for only adding SPDX
  information to newly created files.

- Preserve shebang for more script files:

  - V-Lang (#432)

### Changed

- Use `setuptools` instead of the deprecated `distutils` which will be removed
  with Python 3.12 (#451)

- `addheader --explicit-license` renamed to `--force-dot-license`. (#476)

- Dockerfiles for reuse-tool are now in a separate subdirectory `docker`. (#499)

- Updated SPDX license list to 3.17. (#513)

### Deprecated

- Deprecated `--explicit-license` in favour of `--force-dot-license`.
  `--explicit-license` will remain useable (although undocumented) for the
  foreseeable future. (#476)

### Removed

### Fixed

- Better support for unary "+" operator in license identifiers. For example, if
  `Apache-1.0+` appears as a declared license, it should not be identified as
  missing, bad, or unused if `LICENSES/Apache-1.0.txt` exists. It is, however,
  identified separately as a used license. (#123)

- When `addheader` creates a `.license` file, that file now has a newline at the
  end. (#477)

- Cleaned up internal string manipulation. (#477)

### Security

## 0.14.0 - 2021-12-27

Happy holidays! This is mainly a maintenance release fixing some subcommands and
adding loads of supported file types and file names. However, you can also enjoy
the `supported-licenses` subcommand and the `--quiet` flag for linting as well
as better suggestions for license identifiers. Thanks to everyone who
contributed!

### Added

- `supported-licenses` command that lists all licenses supported by REUSE (#401)

- `--quiet` switch to the `lint` command (#402)

- Better suggestions for faulty SPDX license identifiers in `download` and
  `init` (#416)

- Python 3.10 support declared

- More file types are recognised:

  - Apache FreeMarker Template Language (`.ftl`)
  - AsciiDoc (`.adoc`, `.asc`, `.asciidoc`)
  - Bibliography (`.csl`)
  - C++ (`.cc` and `.hh`)
  - GraphQL (`.graphql`)
  - Handlebars (`.hbs`)
  - Markdown-linter config (`.mdlrc`)
  - MS Office (`.doc`, `.xls`, `.pptx` and many more)
  - Nimble (`.nim.cfg`, `.nimble`)
  - Open Document Format (`.odt`, `.ods`, `.fodp` and many more)
>>>>>>> 99693be6
  - Perl plain old documentation (`.pod`)
  - Portable document format (`.pdf`)
  - Protobuf files (`.proto`)
  - Soy templates (`.soy`)
  - SuperCollider (`.sc`, `.scsyndef`)
  - Turtle/RDF (`.ttl`)
  - V-Lang (`.v`, `.vsh`)
  - Vue.js (`.vue`)

- More file names are recognised:

  - Doxygen (`Doxyfile`)
  - ESLint (`.eslintignore` and `.eslintrc`)
  - Meson options file (`meson_options.txt`)
  - NPM ignore (`.npmignore`)
  - Podman container files (`Containerfile`)
  - SuperCollider (`archive.sctxar`)
  - Yarn package manager (`.yarn.lock` and `.yarnrc`)

### Changed

- Updated SPDX license list to 3.15

### Fixed

<<<<<<< HEAD
- Fix faulty file types:
  - Extensible Stylesheet Language (`.xsl`) actually uses HTML comment syntax
  - JSX (`.jxs` and `.tsx`) actually uses C comment syntax as JSX blocks never
    stand at the beginning of the file where the licensing info needs to go
- Allow creating .license file for write-protected files (#347)
=======
- Fix Extensible Stylesheet Language (`.xsl`) to use HTML comment syntax
>>>>>>> 99693be6

- Allow creating .license file for write-protected files (#347) (#418)

- Do not break XML files special first line (#378)

- Make `download` subcommand work correctly outside of project root and with
  `--root` (#430)

## 0.13.0 - 2021-06-11

### Added

- `addheader` recognises file types that specifically require .license files
  instead of headers using `UncommentableCommentStyle`. (#189)

- `.hgtags` is ignored. (#227)

- `spdx-symbol` added to possible copyright styles. (#350)

- `addheader` ignores case when matching file extensions and names. (#359)

- Provide `latest-debian` as Docker Hub tag, created by `Dockerfile-debian`.
  (#321)

- More file types are recognised:

  - Javascript modules (`.mjs`)
  - Jupyter Notebook (`.ipynb`)
  - Scalable Vector Graphics (`.svg`)
  - JSON (`.json`)
  - Comma-separated values (`.csv`)
  - Racket (`.rkt`)
  - Org-mode (`.org`)
  - LaTeX package files (`.sty`)
  - devicetree (`.dts`, `.dtsi`)
  - Bitbake (.bb, .bbappend, .bbclass)
  - XML schemas (`.xsd`)
  - OpenSCAD (`.scad`)

- More file names are recognised:
  - Bash configuration (`.bashrc`)
  - Coverage.py (`.coveragerc`)
  - Jenkins (`Jenkinsfile`)
  - SonarScanner (`sonar-project.properties`)
  - Gradle (`gradle-wrapper.properties`, `gradlew`)

### Changed

- Bump `alpine` Docker base image to 3.13. (#369)

### Fixed

- Fixed a regression where unused licenses were not at all detected. (#285)

- Declared dependency on `python-debian != 0.1.39` on Windows. This version does
  not import on Windows. (#310)

- `MANIFEST.in` is now recognised instead of the incorrect `Manifest.in` by
  `addheader`. (#306)

- `addheader` now checks whether a file is both readable and writeable instead
  of only writeable. (#241)

- `addheader` now preserves line endings. (#308)

- `download` does no longer fail when both `--output` and `--all` are used.
  (#326)

- Catch erroneous SPDX expressions. (#331)

- Updated SPDX license list to 3.13.

## 0.12.1 - 2020-12-17

### Fixed

- Bumped versions of requirements. (#288)

## 0.12.0 - 2020-12-16

This release was delayed due to the absence of the lead developer (Carmen, me,
the person writing these release notes). Many thanks to Max Mehl for
coordinating the project in my absence. Many thanks also to the contributors who
sent in pull requests, in reverse chronological order: Olaf Meeuwissen, Mikko
Piuola, Wolfgang Traylor, Paul Spooren, Robert Cohn, ethulhu, pukkamustard, and
Diego Elio Pettenò.

### Added

- Separate Docker image with additional executables installed
  (`fsfe/reuse:latest-extra`) (#238)

- Allow different styles of copyright lines: SPDX (default), String, String (C),
  String ©, and © (#248)

- Convenience function to update resources (SPDX license list and exceptions)
  (#268)

- More file types are recognised:

  - ClojureScript (`.cljc`, `.cljs`)
  - Fortran (`.F`, `.F90`, `.f90`, `.f95`, `.f03`, `.f`, `.for`)
  - Makefile (`.mk`)
  - PlantUML (`.iuml`, `.plantuml`, `.pu`, `.puml`)
  - R (`.R`, `.Renviron`, `.Rprofile`)
  - ReStructured Text (`.rst`)
  - RMarkdown (`.Rmd`)
  - Scheme (`.scm`)
  - TypeScript (`.ts`)
  - TypeScript JSX (`.tsx`)
  - Windows Batch (`.bat`)

- More file names are recognised:
  - .dockerignore
  - Gemfile
  - go.mod
  - meson.build
  - Rakefile

### Changed

- Use UTF-8 explicitly when reading files (#242)

### Fixed

- Updated license list to 3.11.

## 0.11.1 - 2020-06-08

### Fixed

- Similar to CAL-1.0 and CAL-1.0-Combined-Work-Exception, SHL-2.1 is now ignored
  because it contains an SPDX tag within itself.

## 0.11.0 - 2020-05-25

### Added

- Added `--skip-unrecognised` flag to `addheader` in order to skip files with
  unrecognised comment styles instead of aborting without processing any file.

### Changed

- Always write the output files encoded in UTF-8, explicitly. This is already
  the default on most Unix systems, but it was not on Windows.

- All symlinks and 0-sized files in projects are now ignored.

### Fixed

- The licenses CAL-1.0 and CAL-1.0-Combined-Work-Exception contain an SPDX tag
  within themselves. Files that are named after these licenses are now ignored.

- Fixed a bug where `addheader` wouldn't properly apply the template on
  `.license` files if the `.license` file was non-empty, but did not contain
  valid SPDX tags.

## 0.10.1 - 2020-05-14

### Fixed

- Updated license list to 3.8-106-g4cfec76.

## 0.10.0 - 2020-04-24

### Added

- Add support for autoconf comment style (listed as m4).

- More file types are recognised:

  - Cython (`.pyx`, `.pxd`)
  - Sass and SCSS (`.sass`, `.scss`)
  - XSL (`.xsl`)
  - Mailmap (`.mailmap`)

- Added `--single-line` and `--multi-line` flags to `addheader`. These flags
  force a certain comment style.

### Changed

- The Docker image has an entrypoint now. In effect, this means running:

  `docker run -v $(pwd):/data fsfe/reuse lint`

  instead of

  `docker run -v $(pwd):/data fsfe/reuse reuse lint`.

## 0.9.0 - 2020-04-21

### Added

- Added support for Mercurial 4.3+.

- A pre-commit hook has been added.

- When an incorrect SPDX identifier is forwarded to `download` or `init`, the
  tool now suggests what you might have meant.

### Changed

- Under the hood, a lot of code that has to do with Git and Mercurial was moved
  into its own module.

- The Docker image has been changed such that it now automagically runs
  `reuse lint` on the `/data` directory unless something else is specified by
  the user.

### Fixed

- Fixed a bug with `addheader --explicit-license` that would result in
  `file.license.license` if `file.license` already existed.

- Fixed a Windows-only bug to do with calling subprocesses.

- Fixed a rare bug that would trigger when a directory is both ignored and
  contains a `.git` file.

## 0.8.1 - 2020-02-22

### Added

- Support Jinja (Jinja2) comment style.

- Support all multi-line comment endings when parsing for SPDX information.

### Fixed

- Improvements to German translation by Thomas Doczkal.

- No longer remove newlines at the end of files when using `addheader`.

- There can now be a tab as whitespace after `SPDX-License-Identifier` and
  `SPDX-FileCopyrightText`.

## 0.8.0 - 2020-01-20

### Added

- Implemented `--root` argument to specify the root of the project without
  heuristics.

- The linter will complain about licenses without file extensions.

- Deprecated licenses are now recognised. `lint` will complain about deprecated
  licenses.

- ProjectReport generation (`lint`, `spdx`) now uses Python multiprocessing,
  more commonly called multi-threading outside of Python. This has a significant
  speedup of approximately 300% in testing. Because of overhead, performance
  increase is not exactly linear.

- For setups where multiprocessing is unsupported or unwanted,
  `--no-multiprocessing` is added as flag.

- `addheader` now recognises many more extensions. Too many to list here.

- `addheader` now also recognises full filenames such as `Makefile` and
  `.gitignore`.

- Added BibTex comment style.

- Updated translations:

  - Dutch (André Ockers, Carmen Bianca Bakker)
  - French (OliBug, Vincent Lequertier)
  - Galician (pd)
  - German (Max Mehl)
  - Esperanto (Carmen Bianca Bakker)
  - Portuguese (José Vieira)
  - Spanish (Roberto Bauglir)
  - Turkish (T. E. Kalayci)

### Changed

- The linter output has been very slightly re-ordered to be more internally
  consistent.

- `reuse --version` now prints a version with a Git hash on development
  versions. Towards that end, the tool now depends on `setuptools-scm` during
  setup. It is not a runtime dependency.

### Removed

- `lint` no longer accepts path arguments. Where previously one could do
  `reuse lint SUBDIRECTORY`, this is no longer possible. When linting, you must
  always lint the entire project. To change the project's root, use `--root`.

- `FileReportInfo` has been removed. `FileReport` is used instead.

### Fixed

- A license that does not have a file extension, but whose full name is a valid
  SPDX License Identifier, is now correctly identified as such. The linter will
  complain about them, however.

- If the linter detects a license as being a bad license, that license can now
  also be detected as being missing.

- Performance of `project.all_files()` has been improved by quite a lot.

- Files with CRLF line endings are now better supported.

## 0.7.0 - 2019-11-28

### Changed

- The program's package name on PyPI has been changed from `fsfe-reuse` to
  `reuse`. `fsfe-reuse==1.0.0` has been created as an alias that depends on
  `reuse`. `fsfe-reuse` will not receive any more updates, but will still host
  the old versions.

- For users of `fsfe-reuse`, this means:

  - If you depend on `fsfe-reuse` or `fsfe-reuse>=0.X.Y` in your
    requirements.txt, you will get the latest version of `reuse` when you
    install `fsfe-reuse`. You may like to change the name to `reuse` explicitly,
    but this is not strictly necessary.

  - If you depend on `fsfe-reuse==0.X.Y`, then you will keep getting that
    version. When you bump the version you depend on, you will need to change
    the name to `reuse`.

  - If you depend on `fsfe-reuse>=0.X.Y<1.0.0`, then 0.6.0 will be the latest
    version you receive. In order to get a later version, you will need to
    change the name to `reuse`.

## 0.6.0 - 2019-11-19

### Added

- `--include-submodules` is added to also include submodules when linting et
  cetera.

- `addheader` now also recognises the following extensions:

  - .kt
  - .xml
  - .yaml
  - .yml

### Changed

- Made the workaround for `MachineReadableFormatError` introduced in 0.5.2 more
  generic.

- Improved shebang detection in `addheader`.

- For `addheader`, the SPDX comment block now need not be the first thing in the
  file. It will find the SPDX comment block and deal with it in-place.

- Git submodules are now ignored by default.

- `addheader --explicit-license` now no longer breaks on unsupported filetypes.

## 0.5.2 - 2019-10-27

### Added

- `python3 -m reuse` now works.

### Changed

- Updated license list to 3.6-2-g2a14810.

### Fixed

- Performance of `reuse lint` improved by at least a factor of 2. It no longer
  does any checksums on files behind the scenes.

- Also handle `MachineReadableFormatError` when parsing DEP5 files. Tries to
  import that error. If the import is unsuccessful, it is handled.

## 0.5.1 - 2019-10-24 [YANKED]

This release was replaced by 0.5.2 due to importing
`MachineReadableFormatError`, which is not a backwards-compatible change.

## 0.5.0 - 2019-08-29

### Added

- TeX and ML comment styles added.

- Added `--year` and `--exclude-year` to `reuse addheader`.

- Added `--template` to `reuse addheader`.

- Added `--explicit-license` to `reuse addheader`.

- `binaryornot` added as new dependency.

- Greatly improved the usage documentation.

### Changed

- `reuse addheader` now automatically adds the current year to the copyright
  notice.

- `reuse addheader` preserves the original header below the new header if it did
  not contain any SPDX information.

- `reuse addheader` now correctly handles `.license` files.

- Bad licenses are no longer resolved to LicenseRef-Unknown<n>. They are instead
  resolved to the stem of the path. This reduces the magic in the code base.

- `.gitkeep` files are now ignored by the tool.

- Changed Lisp's comment character from ';;' to ';'.

## 0.4.1 - 2019-08-07

### Added

- `--all` argument help to `reuse download`, which downloads all detected
  missing licenses.

### Fixed

- When using `reuse addheader` on a file that contains a shebang, the shebang is
  preserved.

- Copyright lines in `reuse spdx` are now sorted.

- Some publicly visible TODOs were patched away.

## 0.4.0 - 2019-08-07

This release is a major overhaul and refactoring of the tool. Its primary focus
is improved usability and speed, as well as adhering to version 3.0 of the REUSE
Specification.

### Added

- `reuse addheader` has been added as a way to automatically add copyright
  statements and license identifiers to the headers of files. It is currently
  not complete.

- `reuse init` has been added as a way to initialise a REUSE project. Its
  functionality is currently scarce, but should improve in the future.

### Changed

- `reuse lint` now provides a helpful summary instead of merely spitting out
  non-compliant files.

- `reuse compile` is now `reuse spdx`.

- In addition to `Copyright` and `©`, copyright lines can be marked with the tag
  `SPDX-FileCopyrightText:`. This is the new recommended default.

- Project no longer depends on pygit2.

- The list of SPDX licenses has been updated.

- `Valid-License-Identifier` is no longer used, and licenses and exceptions can
  now only live inside of the LICENSES/ directory.

### Removed

- Removed `--ignore-debian`.

- Removed `--spdx-mandatory`, `--copyright-mandatory`, `--ignore-missing`
  arguments from `reuse lint`.

- Remove `reuse license`.

- GPL-3.0 and GPL-3.0+ (and all other similar GPL licenses) are no longer
  detected as SPDX identifiers. Use GPL-3.0-only and GPL-3.0-or-later instead.

### Fixed

- Scanning a Git directory is a lot faster now.

- Scanning binary files is a lot faster now.

## 0.3.4 - 2019-04-15

This release should be a short-lived one. A new (slightly
backwards-incompatible) version is in the works.

### Added

- Copyrights can now start with `©` in addition to `Copyright`. The former is
  now recommended, but they are functionally similar.

### Changed

- The source code of reuse is now formatted with black.
- The repository has been moved from <https://git.fsfe.org/reuse/reuse> to
  <https://gitlab.com/reuse/reuse>.

## 0.3.3 - 2018-07-15

### Fixed

- Any files with the suffix `.spdx` are no longer considered licenses.

## 0.3.2 - 2018-07-15

### Fixed

- The documentation now builds under Python 3.7.

## 0.3.1 - 2018-07-14

### Fixed

- When using reuse from a child directory using pygit2, correctly find the root.

## 0.3.0 - 2018-05-16

### Changed

- The output of `reuse compile` is now deterministic. The files, copyright lines
  and SPDX expressions are sorted alphabetically.

### Fixed

- When a GPL license could not be found, the correct `-only` or `-or-later`
  extension is now used in the warning message, rather than a bare `GPL-3.0`.
- If you have a license listed as `SPDX-Valid-License: GPL-3.0-or-later`, this
  now correctly matches corresponding SPDX identifiers. Still it is recommended
  to use `SPDX-Valid-License: GPL-3.0` instead.

## 0.2.0 - 2018-04-17

### Added

- Internationalisation support added. Initial support for:
  - English.
  - Dutch.
  - Esperanto.
  - Spanish.

### Fixed

- The license list of SPDX 3.0 has deprecated `GPL-3.0` and `GPL-3.0+` et al in
  favour of `GPL-3.0-only` and `GPL-3.0-or-later`. The program has been amended
  to accommodate sufficiently for those licenses.

### Changed

- `Project.reuse_info_of` now extracts, combines and returns information both
  from the file itself and from debian/copyright.
- `ReuseInfo` now holds sets instead of lists.
  - As a result of this, `ReuseInfo` will not hold duplicates of copyright lines
    or SPDX expressions.
- click removed as dependency. Good old argparse from the library is used
  instead.

## 0.1.1 - 2017-12-14

### Changed

- The `reuse --help` text has been tidied up a little bit.

### Fixed

- Release date in change log fixed.
- The PyPI homepage now gets reStructuredText instead of Markdown.

## 0.1.0 - 2017-12-14

### Added

- Successfully parse old-style C and HTML comments now.
- Added `reuse compile`, which creates an SPDX bill of materials.
- Added `--ignore-missing` to `reuse lint`.
- Allow to specify multiple paths to `reuse lint`.
- `chardet` added as dependency.
- `pygit2` added as soft dependency. reuse remains usable without it, but the
  performance with `pygit2` is significantly better. Because `pygit2` has a
  non-Python dependency (`libgit2`), it must be installed independently by the
  user. In the future, when reuse is packaged natively, this will not be an
  issue.

### Changed

- Updated to version 2.0 of the REUSE recommendations. The most important change
  is that `License-Filename` is no longer used. Instead, the filename is
  deducted from `SPDX-License-Identifier`. This change is **NOT** backwards
  compatible.
- The conditions for linting have changed. A file is now non-compliant when:
  - The license associated with the file could not be found.
  - There is no SPDX expression associated with the file.
  - There is no copyright notice associated with the file.
- Only read the first 4 KiB (by default) from code files rather than the entire
  file when searching for SPDX tags. This speeds up the tool a bit.
- `Project.reuse_info_of` no longer raises an exception. Instead, it returns an
  empty `ReuseInfo` object when no reuse information is found.
- Logging is a lot prettier now. Only output entries from the `reuse` module.

### Fixed

- `reuse --ignore-debian compile` now works as expected.
- The tool no longer breaks when reading a file that has a non-UTF-8 encoding.
  Instead, `chardet` is used to detect the encoding before reading the file. If
  a file still has errors during decoding, those errors are silently ignored and
  replaced.

## 0.0.4 - 2017-11-06

### Fixed

- Removed dependency on `os.PathLike` so that Python 3.5 is actually supported

## 0.0.3 - 2017-11-06

### Fixed

- Fixed the link to PyPI in the README.

## 0.0.2 - 2017-11-03

This is a very early development release aimed at distributing the program as
soon as possible. Because this is the first release, the changelog is a little
empty beyond "created the program".

The program can do roughly the following:

- Detect the license of a given file through one of three methods (in order of
  precedence):
  - Information embedded in the .license file.
  - Information embedded in its header.
  - Information from the global debian/copyright file.
- Find and report all files in a project tree of which the license could not be
  found.
- Ignore files ignored by Git.
- Do some logging into STDERR.<|MERGE_RESOLUTION|>--- conflicted
+++ resolved
@@ -44,8 +44,6 @@
 
 - More file types are recognised:
 
-<<<<<<< HEAD
-=======
   - sbt build files (`.sbt`)
 
 - Added `--skip-existing` flag to `addheader` in order to skip files that
@@ -86,6 +84,9 @@
   end. (#477)
 
 - Cleaned up internal string manipulation. (#477)
+
+- JSX (`.jxs` and `.tsx`) actually uses C comment syntax as JSX blocks never
+  stand at the beginning of the file where the licensing info needs to go. (#406)
 
 ### Security
 
@@ -120,7 +121,6 @@
   - MS Office (`.doc`, `.xls`, `.pptx` and many more)
   - Nimble (`.nim.cfg`, `.nimble`)
   - Open Document Format (`.odt`, `.ods`, `.fodp` and many more)
->>>>>>> 99693be6
   - Perl plain old documentation (`.pod`)
   - Portable document format (`.pdf`)
   - Protobuf files (`.proto`)
@@ -146,15 +146,7 @@
 
 ### Fixed
 
-<<<<<<< HEAD
-- Fix faulty file types:
-  - Extensible Stylesheet Language (`.xsl`) actually uses HTML comment syntax
-  - JSX (`.jxs` and `.tsx`) actually uses C comment syntax as JSX blocks never
-    stand at the beginning of the file where the licensing info needs to go
-- Allow creating .license file for write-protected files (#347)
-=======
 - Fix Extensible Stylesheet Language (`.xsl`) to use HTML comment syntax
->>>>>>> 99693be6
 
 - Allow creating .license file for write-protected files (#347) (#418)
 
