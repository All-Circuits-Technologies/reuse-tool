--- conflicted
+++ resolved
@@ -50,13 +50,11 @@
   already contain SPDX information. This may be useful for only adding SPDX
   information to newly created files.
 
-<<<<<<< HEAD
 - Added `--recursive` flag to `addheader`.
-=======
+
 - Preserve shebang for more script files:
 
   - V-Lang (#432)
->>>>>>> bc595de4
 
 ### Changed
 
